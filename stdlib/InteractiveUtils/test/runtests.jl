# This file is a part of Julia. License is MIT: https://julialang.org/license

using Test, InteractiveUtils

@testset "highlighting" begin
    include("highlighting.jl")
end

# test methodswith
# `methodswith` relies on exported symbols
export func4union, Base
struct NoMethodHasThisType end
@test isempty(methodswith(NoMethodHasThisType))
@test !isempty(methodswith(Int))
struct Type4Union end
func4union(::Union{Type4Union,Int}) = ()
@test !isempty(methodswith(Type4Union, @__MODULE__))

# PR #19964
@test isempty(subtypes(Float64))

# Issue #20086
abstract type A20086{T,N} end
struct B20086{T,N} <: A20086{T,N} end
@test subtypes(A20086) == [B20086]
@test subtypes(A20086{Int}) == [B20086{Int}]
@test subtypes(A20086{T,3} where T) == [B20086{T,3} where T]
@test subtypes(A20086{Int,3}) == [B20086{Int,3}]

# supertypes
@test supertypes(B20086) == (B20086, A20086, Any)
@test supertypes(B20086{Int}) == (B20086{Int}, A20086{Int}, Any)
@test supertypes(B20086{Int,2}) == (B20086{Int,2}, A20086{Int,2}, Any)
@test supertypes(Any) == (Any,)

# code_warntype
module WarnType
using Test, Random, InteractiveUtils

function warntype_hastag(f, types, tag)
    iob = IOBuffer()
    code_warntype(iob, f, types)
    str = String(take!(iob))
    return occursin(tag, str)
end

pos_stable(x) = x > 0 ? x : zero(x)
pos_unstable(x) = x > 0 ? x : 0

tag = "UNION"
@test warntype_hastag(pos_unstable, Tuple{Float64}, tag)
@test !warntype_hastag(pos_stable, Tuple{Float64}, tag)

for u in Any[
    Union{Int, UInt},
    Union{Nothing, Vector{Tuple{String, Tuple{Char, Char}}}},
    Union{Char, UInt8, UInt},
    Union{Tuple{Int, Int}, Tuple{Char, Int}, Nothing},
    Union{Missing, Nothing}
]
    @test InteractiveUtils.is_expected_union(u)
end

for u in Any[
    Union{Nothing, Tuple{Vararg{Char}}},
    Union{Missing, Array},
    Union{Int, Tuple{Any, Int}}
]
    @test !InteractiveUtils.is_expected_union(u)
end
mutable struct Stable{T,N}
    A::Array{T,N}
end
mutable struct Unstable{T}
    A::Array{T}
end
Base.getindex(A::Stable, i) = A.A[i]
Base.getindex(A::Unstable, i) = A.A[i]

tag = "ARRAY"
@test warntype_hastag(getindex, Tuple{Unstable{Float64},Int}, tag)
@test !warntype_hastag(getindex, Tuple{Stable{Float64,2},Int}, tag)
@test warntype_hastag(getindex, Tuple{Stable{Float64},Int}, tag)

# Make sure emphasis is not used for other functions
tag = "ANY"
iob = IOBuffer()
show(iob, Meta.lower(Main, :(x -> x^2)))
str = String(take!(iob))
@test !occursin(tag, str)

# Make sure non used variables are not emphasized
has_unused() = (a = rand(5))
@test !warntype_hastag(has_unused, Tuple{}, tag)
# No variable information with the new optimizer. Eventually might be able to recover
# some of this info with debug info.
#@test warntype_hastag(has_unused, Tuple{}, "<optimized out>")


# Make sure getproperty and setproperty! works with @code_... macros
struct T1234321
    t::Int
end
Base.getproperty(t::T1234321, ::Symbol) = "foo"
@test (@code_typed T1234321(1).f).second == String
Base.setproperty!(t::T1234321, ::Symbol, ::Symbol) = "foo"
@test (@code_typed T1234321(1).f = :foo).second == String

# Make sure `do` block works with `@code_...` macros
@test (@code_typed map(1:1) do x; x; end).second == Vector{Int}
@test (@code_typed open(`cat`; read=true) do _; 1; end).second == Int

module ImportIntrinsics15819
# Make sure changing the lookup path of an intrinsic doesn't break
# the heuristic for type instability warning.
import Core.Intrinsics: sqrt_llvm, bitcast
# Use import
sqrt15819(x::Float64) = bitcast(Float64, sqrt_llvm(x))
# Use fully qualified name
sqrt15819(x::Float32) = bitcast(Float32, Core.Intrinsics.sqrt_llvm(x))
end # module ImportIntrinsics15819

foo11122(x) = @fastmath x - 1.0

# issue #11122, #13568 and #15819
tag = "ANY"
@test !warntype_hastag(+, Tuple{Int,Int}, tag)
@test !warntype_hastag(-, Tuple{Int,Int}, tag)
@test !warntype_hastag(*, Tuple{Int,Int}, tag)
@test !warntype_hastag(/, Tuple{Int,Int}, tag)
@test !warntype_hastag(foo11122, Tuple{Float32}, tag)
@test !warntype_hastag(foo11122, Tuple{Float64}, tag)
@test !warntype_hastag(foo11122, Tuple{Int}, tag)
@test !warntype_hastag(sqrt, Tuple{Int}, tag)
@test !warntype_hastag(sqrt, Tuple{Float64}, tag)
@test !warntype_hastag(^, Tuple{Float64,Int32}, tag)
@test !warntype_hastag(^, Tuple{Float32,Int32}, tag)
@test !warntype_hastag(ImportIntrinsics15819.sqrt15819, Tuple{Float64}, tag)
@test !warntype_hastag(ImportIntrinsics15819.sqrt15819, Tuple{Float32}, tag)

@testset "code_warntype OpaqueClosure" begin
    g = Base.Experimental.@opaque Tuple{Float64}->_ x -> 0.0
    @test warntype_hastag(g, Tuple{Float64}, "::Float64")
end

end # module WarnType

# Adds test for PR #17636
let a = @code_typed 1 + 1
    b = @code_lowered 1 + 1
    @test isa(a, Pair{Core.CodeInfo, DataType})
    @test isa(b, Core.CodeInfo)
    @test isa(a[1].code, Array{Any,1})
    @test isa(b.code, Array{Any,1})

    function thing(a::Array, b::Real)
        println("thing")
    end
    function thing(a::AbstractArray, b::Int)
        println("blah")
    end
    @test_throws MethodError thing(rand(10), 1)
    a = @code_typed thing(rand(10), 1)
    b = @code_lowered thing(rand(10), 1)
    @test length(a) == 0
    @test length(b) == 0
end

# Issue #16326
mktemp() do f, io
    OLDSTDOUT = stdout
    redirect_stdout(io)
    @test try @code_native map(abs, rand(3)); true; catch; false; end
    redirect_stdout(OLDSTDOUT)
    nothing
end

module _test_varinfo_
module inner_mod
inner_x = 1
end
import Test: @test
export x_exported
x_exported = 1.0
y_not_exp = 1.0
z_larger = Vector{Float64}(undef, 3)
a_smaller = Vector{Float64}(undef, 2)
end

using Test

@test repr(varinfo(Main, r"^$")) == """
| name | size | summary |
|:---- | ----:|:------- |
"""
let v = repr(varinfo(_test_varinfo_))
    @test occursin("| x_exported     |   8 bytes | Float64 |", v)
    @test !occursin("y_not_exp", v)
    @test !occursin("@test", v)
    @test !occursin("inner_x", v)
end
let v = repr(varinfo(_test_varinfo_, all = true))
    @test occursin("x_exported", v)
    @test occursin("y_not_exp", v)
    @test !occursin("@test", v)
    @test findfirst("a_smaller", v)[1] < findfirst("z_larger", v)[1] # check for alphabetical
    @test !occursin("inner_x", v)
end
let v = repr(varinfo(_test_varinfo_, imported = true))
    @test occursin("x_exported", v)
    @test !occursin("y_not_exp", v)
    @test occursin("@test", v)
    @test !occursin("inner_x", v)
end
let v = repr(varinfo(_test_varinfo_, all = true, sortby = :size))
    @test findfirst("z_larger", v)[1] < findfirst("a_smaller", v)[1] # check for size order
end
let v = repr(varinfo(_test_varinfo_, sortby = :summary))
    @test findfirst("Float64", v)[1] < findfirst("Module", v)[1] # check for summary order
end
let v = repr(varinfo(_test_varinfo_, all = true, recursive = true))
    @test occursin("inner_x", v)
end
let v = repr(varinfo(_test_varinfo_, all = true, minsize = 9))
    @test !occursin("x_exported", v) # excluded: 8 bytes
    @test occursin("a_smaller", v)
end

# Issue 14173
module Tmp14173
    using Random
    export A
    A = randn(2000, 2000)
end
varinfo(Tmp14173) # warm up
const MEMDEBUG = ccall(:jl_is_memdebug, Bool, ())
@test @allocated(varinfo(Tmp14173)) < (MEMDEBUG ? 300000 : 125000)

# PR #24997: test that `varinfo` doesn't fail when encountering `missing`
module A
    using InteractiveUtils
    export missing
    varinfo(A)
end

# PR #23075
@testset "versioninfo" begin
    # check that versioninfo(io; verbose=true) doesn't error, produces some output
    mktempdir() do dir
        buf = PipeBuffer()
        versioninfo(buf, verbose=true)
        ver = read(buf, String)
        @test startswith(ver, "Julia Version $VERSION")
        @test occursin("Environment:", ver)
    end
    let exename = `$(Base.julia_cmd()) --startup-file=no`
        @test !occursin("Environment:", read(setenv(`$exename -e 'using InteractiveUtils; versioninfo()'`,
                                                    String[]), String))
        @test  occursin("Environment:", read(setenv(`$exename -e 'using InteractiveUtils; versioninfo()'`,
                                                    String["JULIA_CPU_THREADS=1"]), String))
    end
end

const curmod = @__MODULE__
const curmod_name = fullname(curmod)
const curmod_str = curmod === Main ? "Main" : join(curmod_name, ".")

@test_throws ErrorException("\"this_is_not_defined\" is not defined in module $curmod_str") @which this_is_not_defined
# issue #13264
@test (@which vcat(1...)).name === :vcat

# PR #28122, issue #25474
@test (@which [1][1]).name === :getindex
@test (@which [1][1] = 2).name === :setindex!
@test (@which [1]).name === :vect
@test (@which [1 2]).name === :hcat
@test (@which [1; 2]).name === :vcat
@test (@which Int[1 2]).name === :typed_hcat
@test (@which Int[1; 2]).name === :typed_vcat
@test (@which [1 2;3 4]).name === :hvcat
@test (@which Int[1 2;3 4]).name === :typed_hvcat
# issue #39426
let x..y = 0
    @test (@which 1..2).name === :..
end

# issue #53691
let a = -1
    @test (@which 2^a).name === :^
    @test (@which 2^0x1).name === :^
end

let w = Vector{Any}(undef, 9)
    @testset "@which x^literal" begin
        w[1] = @which 2^0
        w[2] = @which 2^1
        w[3] = @which 2^2
        w[4] = @which 2^3
        w[5] = @which 2^-1
        w[6] = @which 2^-2
        w[7] = @which 2^10
        w[8] = @which big(2.0)^1
        w[9] = @which big(2.0)^-1
        @test all(getproperty.(w, :name) .=== :literal_pow)
        @test length(Set(w)) == length(w) # all methods distinct
    end
end

# PR 53713
if Int === Int64
    # literal_pow only for exponents x: -2^63 <= x < 2^63 #53860 (all Int)
    @test (@which 2^-9223372036854775809).name === :^
    @test (@which 2^-9223372036854775808).name === :literal_pow
    @test (@which 2^9223372036854775807).name === :literal_pow
    @test (@which 2^9223372036854775808).name === :^
elseif Int === Int32
    # literal_pow only for exponents x: -2^31 <= x < 2^31 #53860 (all Int)
    @test (@which 2^-2147483649).name === :^
    @test (@which 2^-2147483648).name === :literal_pow
    @test (@which 2^2147483647).name === :literal_pow
    @test (@which 2^2147483648).name === :^
end

# issue #13464
try
    @which x = 1
    error("unexpected")
catch err13464
    @test startswith(err13464.msg, "expression is not a function call")
end

# PR 57909
@testset "Support for type annotations as arguments" begin
    @test (@which (::Vector{Int})[::Int]).name === :getindex
    @test (@which (::Vector{Int})[::Int] = ::Int).name === :setindex!
    @test (@which (::Base.RefValue{Int}).x).name === :getproperty
    @test (@which (::Base.RefValue{Int}).x = ::Int).name === :setproperty!
    @test (@which (::Float64)^2).name === :literal_pow
    @test (@which [::Int]).name === :vect
    @test (@which [undef_var::Int]).name === :vect
    @test (@which [::Int 2]).name === :hcat
    @test (@which [::Int; 2]).name === :vcat
    @test (@which Int[::Int 2]).name === :typed_hcat
    @test (@which Int[::Int; 2]).name === :typed_vcat
    @test (@which [::Int 2;3 (::Int)]).name === :hvcat
    @test (@which Int[::Int 2;3 (::Int)]).name === :typed_hvcat
    @test (@which (::Vector{Float64})').name === :adjoint
    @test (@which "$(::Symbol) is a symbol").sig === Tuple{typeof(string), Vararg{Union{Char, String, Symbol}}}
    @test (@which +(some_x::Int, some_y::Float64)).name === :+
    @test (@which +(::Any, ::Any, ::Any, ::Any...)).sig === Tuple{typeof(+), Any, Any, Any, Vararg{Any}}
    @test (@which +(::Any, ::Any, ::Any, ::Vararg{Any})).sig === Tuple{typeof(+), Any, Any, Any, Vararg{Any}}
    n = length(@code_typed +(::Float64, ::Vararg{Float64}))
    @test n ≥ 2
    @test length(@code_typed +(::Float64, ::Float64...)) == n
    @test (@which +(1, ::Float64)).sig === Tuple{typeof(+), Number, Number}
    @test (@which +((1, 2)...)).name === :+
    @test (@which (::typeof(+))(::Int, ::Float64)).sig === Tuple{typeof(+), Number, Number}
    @test (@code_typed .+(::Float64, ::Vector{Float64})) isa Pair
    @test (@code_typed .+(::Float64, .*(::Vector{Float64}, ::Int))) isa Pair
    @test (@which +(::T, ::T) where {T<:Number}).sig === Tuple{typeof(+), T, T} where {T<:Number}
    @test (@which round(::Float64; digits=3)).name === :round
    @test (@which round(1.2; digits = ::Int)).name === :round
    @test (@which round(1.2; digits::Int)).name === :round
    @test (@code_typed round(::T; digits = ::T) where {T<:Float64})[2] === Union{}
    @test (@code_typed round(::T; digits = ::T) where {T<:Int})[2] === Float64
    base = 10
    kwargs_1 = (; digits = 3)
    kwargs_2 = (; sigdigits = 3)
    @test (@which round(1.2; kwargs_1...)).name === :round
    @test (@which round(1.2; digits = 1, kwargs_1...)).name === :round
    @test (@code_typed round(1.2; digits = ::Float64, kwargs_1...))[2] === Float64 # picks `3::Int` from `kwargs_1`
    @test (@code_typed round(1.2; kwargs_1..., digits = ::Float64))[2] === Union{} # picks `::Float64` from parameters
    @test (@which round(1.2; digits = ::Float64, kwargs_1...)).name === :round
    @test (@which round(1.2; sigdigits = ::Int, kwargs_1...)).name === :round
    @test (@which round(1.2; kwargs_1..., kwargs_2..., base)).name === :round
end

module MacroTest
var"@which" = parentmodule(@__MODULE__).var"@which"
macro macrotest(x::Int, y::Symbol) end
macro macrotest(x::Int, y::Int) end
end

let
    a = 1
    m = MacroTest.var"@macrotest"
    @test which(m, Tuple{LineNumberNode, Module, Int, Symbol}) == @eval MacroTest @which @macrotest 1 a
    @test which(m, Tuple{LineNumberNode, Module, Int, Int}) == @eval MacroTest @which @macrotest 1 1

    @test first(methods(m, Tuple{LineNumberNode, Module, Int, Int})) == @which MacroTest.@macrotest 1 1
    @test functionloc(@eval MacroTest @which @macrotest 1 1) == @functionloc MacroTest.@macrotest 1 1
end

mutable struct A18434
end
A18434(x; y=1) = 1

global counter18434 = 0
function get_A18434()
    global counter18434
    counter18434 += 1
    return A18434
end
@which get_A18434()(1; y=2)
@test counter18434 == 1
@which get_A18434()(1, y=2)
@test counter18434 == 2

let _true = Ref(true), f, g, h
    @noinline f() = ccall((:time, "error_library_doesnt_exist\0"), Cvoid, ()) # should throw error during runtime
    @noinline g() = _true[] ? 0 : h()
    @noinline h() = (g(); f())
    @test g() == 0
    @test_throws ErrorException h()
end

# manually generate a broken function, which will break codegen
# and make sure Julia doesn't crash (when using a non-asserts build)
is_asserts() = ccall(:jl_is_assertsbuild, Cint, ()) == 1
if !is_asserts()
@eval @noinline Base.@constprop :none f_broken_code() = 0
let m = which(f_broken_code, ())
   let src = Base.uncompressed_ast(m)
       src.code = Any[
           Expr(:meta, :noinline)
           Core.ReturnNode(Expr(:invalid))
       ]
       m.source = src
   end
end
_true = true
# and show that we can still work around it
@noinline g_broken_code() = _true ? 0 : h_broken_code()
@noinline h_broken_code() = (g_broken_code(); f_broken_code())
let errf = tempname(),
    old_stderr = stderr,
    new_stderr = open(errf, "w")
    try
        redirect_stderr(new_stderr)
        @test occursin("f_broken_code", sprint(code_native, h_broken_code, ()))
        Libc.flush_cstdio()
        println(new_stderr, "start")
        flush(new_stderr)
        @test_throws "could not compile the specified method" sprint(io -> code_native(io, f_broken_code, (), dump_module=true))
        Libc.flush_cstdio()
        println(new_stderr, "middle")
        flush(new_stderr)
        @test !isempty(sprint(io -> code_native(io, f_broken_code, (), dump_module=false)))
        Libc.flush_cstdio()
        println(new_stderr, "later")
        flush(new_stderr)
        @test invokelatest(g_broken_code) == 0
        Libc.flush_cstdio()
        println(new_stderr, "end")
        flush(new_stderr)
    finally
        Libc.flush_cstdio()
        redirect_stderr(old_stderr)
        close(new_stderr)
        let errstr = read(errf, String)
            @test startswith(errstr, """start
                Internal error: encountered unexpected error during compilation of f_broken_code:
                ErrorException(\"unsupported or misplaced expression \\\"invalid\\\" in function f_broken_code\")
                """) || errstr
            @test occursin("""\nmiddle
                Internal error: encountered unexpected error during compilation of f_broken_code:
                ErrorException(\"unsupported or misplaced expression \\\"invalid\\\" in function f_broken_code\")
                """, errstr) || errstr
            @test occursin("""\nlater
                Internal error: encountered unexpected error during compilation of f_broken_code:
                ErrorException(\"unsupported or misplaced expression \\\"invalid\\\" in function f_broken_code\")
                """, errstr) || errstr
            @test endswith(errstr, "\nend\n") || errstr
        end
        rm(errf)
    end
end
end

# Issue #33163
A33163(x; y) = x + y
B33163(x) = x
let
    (@code_typed A33163(1, y=2))[1]
    (@code_typed optimize=false A33163(1, y=2))[1]
    (@code_typed optimize=false B33163(1))[1]
end

@test_throws MethodError (@code_lowered wrongkeyword=true 3 + 4)

# Issue #14637
@test (@which Base.Base.Base.nothing) == Core
@test_throws ErrorException (@functionloc Base.nothing)
@test (@code_typed (3//4).num)[2] == Int

struct A14637
    x
end
a14637 = A14637(0)
@test (@which a14637.x).name === :getproperty
@test (@functionloc a14637.x)[2] isa Integer

# Issue #28615
@test_throws ErrorException (@which [1, 2] .+ [3, 4])
@test (@code_typed optimize=true max.([1,7], UInt.([4])))[2] == Vector{UInt}
@test (@code_typed Ref.([1,2])[1].x)[2] == Int
@test (@code_typed max.(Ref(true).x))[2] == Bool
@test !isempty(@code_typed optimize=false max.(Ref.([5, 6])...))

# Issue # 45889
@test !isempty(@code_typed 3 .+ 6)
@test !isempty(@code_typed 3 .+ 6 .+ 7)
@test !isempty(@code_typed optimize=false (.- [3,4]))
@test !isempty(@code_typed optimize=false (6 .- [3,4]))
@test !isempty(@code_typed optimize=false (.- 0.5))

# Issue #36261
@test (@code_typed max.(1 .+ 3, 5 - 7))[2] == Int
f36261(x,y) = 3x + 4y
A36261 = Float64[1.0, 2.0, 3.0]
let
    @code_typed f36261.(A36261, pi)[1]
    @code_typed f36261.(A36261, 1 .+ pi)[1]
    @code_typed f36261.(A36261, 1 + pi)[1]
end

module ReflectionTest
using Test, Random, InteractiveUtils

function test_ast_reflection(freflect, f, types)
    @test !isempty(freflect(f, types))
    nothing
end

function test_bin_reflection(freflect, f, types)
    iob = IOBuffer()
    freflect(iob, f, types)
    str = String(take!(iob))
    @test !isempty(str)
    nothing
end

function test_code_reflection(freflect, f, types, tester)
    tester(freflect, f, types)
    tester(freflect, f, (types.parameters...,))
    nothing
end

function test_code_reflections(tester, freflect)
    test_code_reflection(freflect, occursin,
                         Tuple{Regex, AbstractString}, tester) # abstract type
    test_code_reflection(freflect, +, Tuple{Int, Int}, tester) # leaftype signature
    test_code_reflection(freflect, +,
                         Tuple{Array{Float32}, Array{Float32}}, tester) # incomplete types
    test_code_reflection(freflect, Module, Tuple{}, tester) # Module() constructor (transforms to call)
    test_code_reflection(freflect, Array{Int64}, Tuple{Array{Int32}}, tester) # with incomplete types
    test_code_reflection(freflect, muladd, Tuple{Float64, Float64, Float64}, tester)
end

test_code_reflections(test_bin_reflection, code_llvm)
test_code_reflections(test_bin_reflection, code_native)

end # module ReflectionTest

@test_throws ArgumentError("argument is not a generic function") code_llvm(===, Tuple{Int, Int})
@test_throws ArgumentError("argument is not a generic function") code_native(===, Tuple{Int, Int})
@test_throws ErrorException("argument tuple type must contain only types") code_native(sum, (Int64,1))
@test_throws ErrorException("expected tuple type") code_native(sum, Vector{Int64})

# Issue #18883, code_llvm/code_native for generated functions
@generated f18883() = nothing
@test !isempty(sprint(code_llvm, f18883, Tuple{}))
@test !isempty(sprint(code_native, f18883, Tuple{}))

ix86 = r"i[356]86"

if Sys.ARCH === :x86_64 || occursin(ix86, string(Sys.ARCH))
    function linear_foo()
        return 5
    end

    rgx = r"%"
    buf = IOBuffer()
    #test that the string output is at&t syntax by checking for occurrences of '%'s
    code_native(buf, linear_foo, (), syntax = :att, debuginfo = :none)
    output = replace(String(take!(buf)), r"#[^\r\n]+" => "")
    @test occursin(rgx, output)

    #test that the code output is intel syntax by checking it has no occurrences of '%'
    code_native(buf, linear_foo, (), syntax = :intel, debuginfo = :none)
    output = replace(String(take!(buf)), r"#[^\r\n]+" => "")
    @test !occursin(rgx, output)

    code_native(buf, linear_foo, (), debuginfo = :none)
    output = replace(String(take!(buf)), r"#[^\r\n]+" => "")
    @test !occursin(rgx, output)

    @testset "binary" begin
        # check the RET instruction (opcode: C3)
        ret = r"^; [0-9a-f]{4}: c3$"m

        # without binary flag (default)
        code_native(buf, linear_foo, (), dump_module=false)
        output = String(take!(buf))
        @test !occursin(ret, output)

        # with binary flag
        for binary in false:true
            code_native(buf, linear_foo, (); binary, dump_module=false)
            output = String(take!(buf))
            @test occursin(ret, output) == binary
        end
    end
end

@testset "error message" begin
    err = ErrorException("expression is not a function call or symbol")
    @test_throws err @code_lowered ""
    @test_throws err @code_lowered 1
    @test_throws err @code_lowered 1.0

    @test_throws "is too complex" @code_lowered a .= 1 + 2
    @test_throws "invalid keyword argument syntax" @eval @which round(1; digits(3))
end

using InteractiveUtils: editor

# Issue #13032
withenv("JULIA_EDITOR" => nothing, "VISUAL" => nothing, "EDITOR" => nothing) do
    # Make sure editor doesn't error when no ENV editor is set.
    @test isa(editor(), Cmd)

    # Invalid editor
    ENV["JULIA_EDITOR"] = ""
    @test_throws ErrorException editor()

    # Note: The following testcases should work regardless of whether these editors are
    # installed or not.

    # Editor on the path.
    ENV["JULIA_EDITOR"] = "vim"
    @test editor() == `vim`

    # Absolute path to editor.
    ENV["JULIA_EDITOR"] = "/usr/bin/vim"
    @test editor() == `/usr/bin/vim`

    # Editor on the path using arguments.
    ENV["JULIA_EDITOR"] = "subl -w"
    @test editor() == `subl -w`

    # Absolute path to editor with spaces.
    ENV["JULIA_EDITOR"] = "/Applications/Sublime\\ Text.app/Contents/SharedSupport/bin/subl"
    @test editor() == `'/Applications/Sublime Text.app/Contents/SharedSupport/bin/subl'`

    # Paths with spaces and arguments (#13032).
    ENV["JULIA_EDITOR"] = "/Applications/Sublime\\ Text.app/Contents/SharedSupport/bin/subl -w"
    @test editor() == `'/Applications/Sublime Text.app/Contents/SharedSupport/bin/subl' -w`

    ENV["JULIA_EDITOR"] = "'/Applications/Sublime Text.app/Contents/SharedSupport/bin/subl' -w"
    @test editor() == `'/Applications/Sublime Text.app/Contents/SharedSupport/bin/subl' -w`

    ENV["JULIA_EDITOR"] = "\"/Applications/Sublime Text.app/Contents/SharedSupport/bin/subl\" -w"
    @test editor() == `'/Applications/Sublime Text.app/Contents/SharedSupport/bin/subl' -w`
end

# clipboard functionality
if Sys.isapple()
    let str = "abc\0def"
        clipboard(str)
        @test clipboard() == str
    end
end
if Sys.iswindows() || Sys.isapple()
    for str in ("Hello, world.", "∀ x ∃ y", "")
        clipboard(str)
        @test clipboard() == str
    end
end
@static if Sys.iswindows()
    @test_broken false # CI has trouble with this test
    ## concurrent access error
    #hDesktop = ccall((:GetDesktopWindow, "user32"), stdcall, Ptr{Cvoid}, ())
    #ccall((:OpenClipboard, "user32"), stdcall, Cint, (Ptr{Cvoid},), hDesktop) == 0 && Base.windowserror("OpenClipboard")
    #try
    #    @test_throws Base.SystemError("OpenClipboard", 0, Base.WindowsErrorInfo(0x00000005, nothing)) clipboard() # ACCESS_DENIED
    #finally
    #    ccall((:CloseClipboard, "user32"), stdcall, Cint, ()) == 0 && Base.windowserror("CloseClipboard")
    #end
    # empty clipboard failure
    ccall((:OpenClipboard, "user32"), stdcall, Cint, (Ptr{Cvoid},), C_NULL) == 0 && Base.windowserror("OpenClipboard")
    try
        ccall((:EmptyClipboard, "user32"), stdcall, Cint, ()) == 0 && Base.windowserror("EmptyClipboard")
    finally
        ccall((:CloseClipboard, "user32"), stdcall, Cint, ()) == 0 && Base.windowserror("CloseClipboard")
    end
    @test clipboard() == ""
    # nul error (unsupported data)
    @test_throws ArgumentError("Windows clipboard strings cannot contain NUL character") clipboard("abc\0")
end

# buildbot path updating
file, ln = functionloc(versioninfo, Tuple{})
@test isfile(file)
@test isfile(pathof(InteractiveUtils))
@test isdir(pkgdir(InteractiveUtils))

# compiler stdlib path updating
file, ln = functionloc(Core.Compiler.tmeet, Tuple{Int, Float64})
@test isfile(file)

@testset "buildbot path updating" begin
    file, ln = functionloc(versioninfo, Tuple{})
    @test isfile(file)

    e = try versioninfo("wat")
    catch e
        e
    end
    @test e isa MethodError
    m = @which versioninfo()
    s = sprint(showerror, e)
    m = match(Regex("@ .+ (.*?):$(m.line)"), s)
    @test isfile(expanduser(m.captures[1]))

    g() = x
    e, bt = try code_llvm(g, Tuple{Int})
    catch e
        e, catch_backtrace()
    end
    @test e isa Exception
    s = sprint(showerror, e, bt)
    m = match(r"(\S*InteractiveUtils[\/\\]src\S*):", s)
    @test isfile(expanduser(m.captures[1]))
end

@testset "Issue #34434" begin
    io = IOBuffer()
    code_native(io, eltype, Tuple{Int})
    @test occursin("eltype", String(take!(io)))
end

@testset "Issue #41010" begin
    struct A41010 end

    struct B41010
        a::A41010
    end
    export B41010

    ms = methodswith(A41010, @__MODULE__) |> collect
    @test ms[1].name === :B41010
end

# macro options should accept both literals and variables
let
    opt = false
    @test length(first(@code_typed optimize=opt sum(1:10)).code) ==
        length((@code_lowered sum(1:10)).code)
end

@testset "@time_imports, @trace_compile, @trace_dispatch" begin
    mktempdir() do dir
        cd(dir) do
            try
                pushfirst!(LOAD_PATH, dir)
                foo_file = joinpath(dir, "Foo3242.jl")
                write(foo_file,
                    """
                    module Foo3242
                    function foo()
                        Base.Experimental.@force_compile
                        foo(1)
                    end
                    foo(x) = x
                    function bar()
                        Base.Experimental.@force_compile
                        bar(1)
                    end
                    bar(x) = x
                    end
                    """)

                Base.compilecache(Base.PkgId("Foo3242"))

                fname = tempname()
                f = open(fname, "w")
                redirect_stdout(f) do
                    @eval @time_imports using Foo3242
                end
                close(f)
                buf = read(fname)
                rm(fname)

                @test occursin("ms  Foo3242", String(buf))

                fname = tempname()
                f = open(fname, "w")
                redirect_stderr(f) do
                    @trace_compile @eval Foo3242.foo()
                end
                close(f)
                buf = read(fname)
                rm(fname)

                @test occursin("ms =# precompile(", String(buf))

                fname = tempname()
                f = open(fname, "w")
                redirect_stderr(f) do
                    @trace_dispatch @eval Foo3242.bar()
                end
                close(f)
                buf = read(fname)
                rm(fname)

                @test occursin("precompile(", String(buf))
            finally
                filter!((≠)(dir), LOAD_PATH)
            end
        end
    end
end

let # `default_tt` should work with any function with one method
    @test (code_warntype(devnull, function ()
        sin(42)
    end); true)
    @test (code_warntype(devnull, function (a::Int)
        sin(a)
    end); true)
    @test (code_llvm(devnull, function ()
        sin(42)
    end); true)
    @test (code_llvm(devnull, function (a::Int)
        sin(a)
    end); true)
    @test (code_native(devnull, function ()
        sin(42)
    end); true)
    @test (code_native(devnull, function (a::Int)
        sin(a)
    end); true)
end

@testset "code_llvm on opaque_closure" begin
    let ci = code_typed(+, (Int, Int))[1][1]
        ir = Core.Compiler.inflate_ir(ci)
        ir.argtypes[1] = Tuple{}
        @test ir.debuginfo.def === nothing
        ir.debuginfo.def = Symbol(@__FILE__)
        oc = Core.OpaqueClosure(ir)
        @test (code_llvm(devnull, oc, Tuple{Int, Int}); true)
        let io = IOBuffer()
            code_llvm(io, oc, Tuple{})
            @test occursin(InteractiveUtils.OC_MISMATCH_WARNING, String(take!(io)))
        end
    end
end

@testset "begin/end in gen_call_with_extracted_types users" begin
    mktemp() do f, io
        redirect_stdout(io) do
            a = [1,2]
            @test (@code_typed a[1:end]).second == Vector{Int}
            @test (@code_llvm a[begin:2]) === nothing
            @test (@code_native a[begin:end]) === nothing
        end
    end
end

@test Base.infer_effects(sin, (Int,)) == InteractiveUtils.@infer_effects sin(42)
@test Base.infer_return_type(sin, (Int,)) == InteractiveUtils.@infer_return_type sin(42)
@test Base.infer_exception_type(sin, (Int,)) == InteractiveUtils.@infer_exception_type sin(42)
@test first(InteractiveUtils.@code_ircode sin(42)) isa Core.Compiler.IRCode
@test first(InteractiveUtils.@code_ircode optimize_until="CC: INLINING" sin(42)) isa Core.Compiler.IRCode
# Test.@inferred also uses `gen_call_with_extracted_types`
@test Test.@inferred round(1.2) isa Float64
@test Test.@inferred round(1.3; digits = 3) isa Float64
# ensure proper inference of the macro output of `@inferred`
@test Base.infer_return_type(x -> Test.@inferred(round(x)), (Float64,)) === Float64
@test Base.infer_return_type(x -> Test.@inferred(round(x; digits = 3)), (Float64,)) === Float64

@testset "Docstrings" begin
    @test isempty(Docs.undocumented_names(InteractiveUtils))
end

<<<<<<< HEAD
var_line = @__LINE__()+1
"""
    docs for a global variable
"""
const _interactiveutils_some_var_ = 0

@test InteractiveUtils.varloc(@__MODULE__, :_interactiveutils_some_var_) == (@__FILE__, var_line)
=======
# issue https://github.com/JuliaIO/ImageMagick.jl/issues/235
module OuterModule
    module InternalModule
        struct MyType
            x::Int
        end

        Base.@deprecate_binding MyOldType MyType

        export MyType
    end
    using .InternalModule
    export MyType, MyOldType
end # module
@testset "Subtypes and deprecations" begin
    using .OuterModule
    @test_nowarn subtypes(Integer);
end
>>>>>>> 2a5cfee2
<|MERGE_RESOLUTION|>--- conflicted
+++ resolved
@@ -885,15 +885,6 @@
     @test isempty(Docs.undocumented_names(InteractiveUtils))
 end
 
-<<<<<<< HEAD
-var_line = @__LINE__()+1
-"""
-    docs for a global variable
-"""
-const _interactiveutils_some_var_ = 0
-
-@test InteractiveUtils.varloc(@__MODULE__, :_interactiveutils_some_var_) == (@__FILE__, var_line)
-=======
 # issue https://github.com/JuliaIO/ImageMagick.jl/issues/235
 module OuterModule
     module InternalModule
@@ -912,4 +903,11 @@
     using .OuterModule
     @test_nowarn subtypes(Integer);
 end
->>>>>>> 2a5cfee2
+
+var_line = @__LINE__()+1
+"""
+    docs for a global variable
+"""
+const _interactiveutils_some_var_ = 0
+
+@test InteractiveUtils.varloc(@__MODULE__, :_interactiveutils_some_var_) == (@__FILE__, var_line)