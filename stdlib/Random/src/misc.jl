--- conflicted
+++ resolved
@@ -303,11 +303,7 @@
  4
 ```
 """
-<<<<<<< HEAD
-function randperm!(rng::AbstractRNG, a::Array{<:Integer})
-=======
-function randperm!(r::AbstractRNG, a::AbstractArray{<:Integer})
->>>>>>> 66d3cf55
+function randperm!(rng::AbstractRNG, a::AbstractArray{<:Integer})
     # keep it consistent with `shuffle!` and `randcycle!` if possible
     Base.require_one_based_indexing(a)
     n = length(a)
@@ -394,11 +390,7 @@
  1
 ```
 """
-<<<<<<< HEAD
-function randcycle!(rng::AbstractRNG, a::Array{<:Integer})
-=======
-function randcycle!(r::AbstractRNG, a::AbstractArray{<:Integer})
->>>>>>> 66d3cf55
+function randcycle!(rng::AbstractRNG, a::AbstractArray{<:Integer})
     # keep it consistent with `shuffle!` and `randperm!` if possible
     Base.require_one_based_indexing(a)
     n = length(a)
