--- conflicted
+++ resolved
@@ -40,9 +40,6 @@
    ``:``       index an entire dimension (1:end)
    ``::``      type annotation, depending on context
    ``:( )``    quoted expression
-<<<<<<< HEAD
    ``:a``      symbol a
-=======
    ``|>``      allows for function chaining
->>>>>>> f5bdbe4d
    =========   ================================================
