--- conflicted
+++ resolved
@@ -1,14 +1,4 @@
-<<<<<<< HEAD
-# important core definitions
-
-using Core: Intrinsics, arraylen, arrayref, arrayset, arraysize,
-            tuplelen, tupleref, convert_default, kwcall,
-            typeassert, apply_type
-
-import Core: Array  # to add methods
-=======
 import Core.Array  # to add methods
->>>>>>> aa9f6999
 
 const NonTupleType = Union(DataType,UnionType,TypeConstructor)
 
