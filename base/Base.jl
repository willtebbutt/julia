# This file is a part of Julia. License is MIT: https://julialang.org/license

baremodule Base

using Core.Intrinsics, Core.IR

# to start, we're going to use a very simple definition of `include`
# that doesn't require any function (except what we can get from the `Core` top-module)
# start this big so that we don't have to resize before we have defined how to grow an array
const _included_files = Array{Tuple{Module,String},1}(Core.undef, 400)
setfield!(_included_files, :size, (1,))
function include(mod::Module, path::String)
    len = getfield(_included_files.size, 1)
    memlen = _included_files.ref.mem.length
    lenp1 = Core.add_int(len, 1)
    if len === memlen # by the time this is true we hopefully will have defined _growend!
        _growend!(_included_files, UInt(1))
    else
        setfield!(_included_files, :size, (lenp1,))
    end
    Core.memoryrefset!(Core.memoryref(_included_files.ref, lenp1), (mod, ccall(:jl_prepend_cwd, Any, (Any,), path)), :not_atomic, true)
    Core.println(path)
    ccall(:jl_uv_flush, Nothing, (Ptr{Nothing},), Core.io_pointer(Core.stdout))
    Core.include(mod, path)
end
include(path::String) = include(Base, path)

# from now on, this is now a top-module for resolving syntax
const is_primary_base_module = ccall(:jl_module_parent, Ref{Module}, (Any,), Base) === Core.Main
ccall(:jl_set_istopmod, Cvoid, (Any, Bool), Base, is_primary_base_module)

# The @inline/@noinline macros that can be applied to a function declaration are not available
# until after array.jl, and so we will mark them within a function body instead.
macro inline()   Expr(:meta, :inline)   end
macro noinline() Expr(:meta, :noinline) end

macro _boundscheck() Expr(:boundscheck) end

# Try to help prevent users from shooting them-selves in the foot
# with ambiguities by defining a few common and critical operations
# (and these don't need the extra convert code)
getproperty(x::Module, f::Symbol) = (@inline; getglobal(x, f))
getproperty(x::Type, f::Symbol) = (@inline; getfield(x, f))
setproperty!(x::Type, f::Symbol, v) = error("setfield! fields of Types should not be changed")
setproperty!(x::Array, f::Symbol, v) = error("setfield! fields of Array should not be changed")
getproperty(x::Tuple, f::Int) = (@inline; getfield(x, f))
setproperty!(x::Tuple, f::Int, v) = setfield!(x, f, v) # to get a decent error

getproperty(x, f::Symbol) = (@inline; getfield(x, f))
function setproperty!(x, f::Symbol, v)
    ty = fieldtype(typeof(x), f)
    val = v isa ty ? v : convert(ty, v)
    return setfield!(x, f, val)
end

dotgetproperty(x, f) = getproperty(x, f)

getproperty(x::Module, f::Symbol, order::Symbol) = (@inline; getglobal(x, f, order))
function setproperty!(x::Module, f::Symbol, v, order::Symbol=:monotonic)
    @inline
    ty = Core.get_binding_type(x, f)
    val = v isa ty ? v : convert(ty, v)
    return setglobal!(x, f, val, order)
end
getproperty(x::Type, f::Symbol, order::Symbol) = (@inline; getfield(x, f, order))
setproperty!(x::Type, f::Symbol, v, order::Symbol) = error("setfield! fields of Types should not be changed")
getproperty(x::Tuple, f::Int, order::Symbol) = (@inline; getfield(x, f, order))
setproperty!(x::Tuple, f::Int, v, order::Symbol) = setfield!(x, f, v, order) # to get a decent error

getproperty(x, f::Symbol, order::Symbol) = (@inline; getfield(x, f, order))
function setproperty!(x, f::Symbol, v, order::Symbol)
    @inline
    ty = fieldtype(typeof(x), f)
    val = v isa ty ? v : convert(ty, v)
    return setfield!(x, f, val, order)
end

function swapproperty!(x, f::Symbol, v, order::Symbol=:not_atomic)
    @inline
    ty = fieldtype(typeof(x), f)
    val = v isa ty ? v : convert(ty, v)
    return Core.swapfield!(x, f, val, order)
end
function modifyproperty!(x, f::Symbol, op, v, order::Symbol=:not_atomic)
    @inline
    return Core.modifyfield!(x, f, op, v, order)
end
function replaceproperty!(x, f::Symbol, expected, desired, success_order::Symbol=:not_atomic, fail_order::Symbol=success_order)
    @inline
    ty = fieldtype(typeof(x), f)
    val = desired isa ty ? desired : convert(ty, desired)
    return Core.replacefield!(x, f, expected, val, success_order, fail_order)
end

convert(::Type{Any}, Core.@nospecialize x) = x
convert(::Type{T}, x::T) where {T} = x
include("coreio.jl")

eval(x) = Core.eval(Base, x)
eval(m::Module, x) = Core.eval(m, x)

# init core docsystem
import Core: @doc, @__doc__, WrappedException, @int128_str, @uint128_str, @big_str, @cmd
if isdefined(Core, :Compiler)
    import Core.Compiler.CoreDocs
    Core.atdoc!(CoreDocs.docm)
end

include("exports.jl")

if false
    # simple print definitions for debugging. enable these if something
    # goes wrong during bootstrap before printing code is available.
    # otherwise, they just just eventually get (noisily) overwritten later
    global show, print, println
    show(io::IO, x) = Core.show(io, x)
    print(io::IO, a...) = Core.print(io, a...)
    println(io::IO, x...) = Core.println(io, x...)
end

"""
    time_ns() -> UInt64

Get the time in nanoseconds. The time corresponding to 0 is undefined, and wraps every 5.8 years.
"""
time_ns() = ccall(:jl_hrtime, UInt64, ())

start_base_include = time_ns()

# A warning to be interpolated in the docstring of every dangerous mutating function in Base, see PR #50824
const _DOCS_ALIASING_WARNING = """
!!! warning
    Behavior can be unexpected when any mutated argument shares memory with any other argument.
"""

## Load essential files and libraries
include("essentials.jl")
include("ctypes.jl")
include("gcutils.jl")
include("generator.jl")
include("reflection.jl")
include("options.jl")

# define invoke(f, T, args...; kwargs...), without kwargs wrapping
# to forward to invoke
function Core.kwcall(kwargs::NamedTuple, ::typeof(invoke), f, T, args...)
    @inline
    # prepend kwargs and f to the invoked from the user
    T = rewrap_unionall(Tuple{Core.Typeof(kwargs), Core.Typeof(f), (unwrap_unionall(T)::DataType).parameters...}, T)
    return invoke(Core.kwcall, T, kwargs, f, args...)
end
# invoke does not have its own call cache, but kwcall for invoke does
setfield!(typeof(invoke).name.mt, :max_args, 3, :monotonic) # invoke, f, T, args...

# define applicable(f, T, args...; kwargs...), without kwargs wrapping
# to forward to applicable
function Core.kwcall(kwargs::NamedTuple, ::typeof(applicable), @nospecialize(args...))
    @inline
    return applicable(Core.kwcall, kwargs, args...)
end
function Core._hasmethod(@nospecialize(f), @nospecialize(t)) # this function has a special tfunc (TODO: make this a Builtin instead like applicable)
    tt = rewrap_unionall(Tuple{Core.Typeof(f), (unwrap_unionall(t)::DataType).parameters...}, t)
    return Core._hasmethod(tt)
end


# core operations & types
include("promotion.jl")
include("tuple.jl")
include("expr.jl")
include("pair.jl")
include("traits.jl")
include("range.jl")
include("error.jl")

# core numeric operations & types
==(x, y) = x === y
include("bool.jl")
include("number.jl")
include("int.jl")
include("operators.jl")
include("pointer.jl")
include("refvalue.jl")
include("cmem.jl")
include("refpointer.jl")

# now replace the Pair constructor (relevant for NamedTuples) with one that calls our Base.convert
delete_method(which(Pair{Any,Any}, (Any, Any)))
@eval function (P::Type{Pair{A, B}})(@nospecialize(a), @nospecialize(b)) where {A, B}
    @inline
    return $(Expr(:new, :P, :(a isa A ? a : convert(A, a)), :(b isa B ? b : convert(B, b))))
end

# The REPL stdlib hooks into Base using this Ref
const REPL_MODULE_REF = Ref{Module}()

include("checked.jl")
using .Checked
function cld end
function fld end

# Lazy strings
include("strings/lazy.jl")

# array structures
include("indices.jl")
include("genericmemory.jl")
include("array.jl")
include("abstractarray.jl")
include("subarray.jl")
include("views.jl")
include("baseext.jl")

include("c.jl")
include("ntuple.jl")
include("abstractdict.jl")
include("iddict.jl")
include("idset.jl")
include("iterators.jl")
using .Iterators: zip, enumerate, only
using .Iterators: Flatten, Filter, product  # for generators
using .Iterators: Stateful    # compat (was formerly used in reinterpretarray.jl)
include("namedtuple.jl")

# For OS specific stuff
# We need to strcat things here, before strings are really defined
function strcat(x::String, y::String)
    out = ccall(:jl_alloc_string, Ref{String}, (Csize_t,), Core.sizeof(x) + Core.sizeof(y))
    GC.@preserve x y out begin
        out_ptr = unsafe_convert(Ptr{UInt8}, out)
        unsafe_copyto!(out_ptr, unsafe_convert(Ptr{UInt8}, x), Core.sizeof(x))
        unsafe_copyto!(out_ptr + Core.sizeof(x), unsafe_convert(Ptr{UInt8}, y), Core.sizeof(y))
    end
    return out
end
include(strcat((length(Core.ARGS)>=2 ? Core.ARGS[2] : ""), "build_h.jl"))     # include($BUILDROOT/base/build_h.jl)
include(strcat((length(Core.ARGS)>=2 ? Core.ARGS[2] : ""), "version_git.jl")) # include($BUILDROOT/base/version_git.jl)
# Initialize DL_LOAD_PATH as early as possible.  We are defining things here in
# a slightly more verbose fashion than usual, because we're running so early.
const DL_LOAD_PATH = String[]
let os = ccall(:jl_get_UNAME, Any, ())
    if os === :Darwin || os === :Apple
        if Base.DARWIN_FRAMEWORK
            push!(DL_LOAD_PATH, "@loader_path/Frameworks")
        end
        push!(DL_LOAD_PATH, "@loader_path")
    end
end

# numeric operations
include("hashing.jl")
include("rounding.jl")
include("div.jl")
include("rawbigints.jl")
include("float.jl")
include("twiceprecision.jl")
include("complex.jl")
include("rational.jl")
include("multinverses.jl")
using .MultiplicativeInverses
include("abstractarraymath.jl")
include("arraymath.jl")
include("slicearray.jl")

# SIMD loops
sizeof(s::String) = Core.sizeof(s)  # needed by gensym as called from simdloop
include("simdloop.jl")
using .SimdLoop

# map-reduce operators
include("reduce.jl")

## core structures
include("reshapedarray.jl")
include("reinterpretarray.jl")
include("bitarray.jl")
include("bitset.jl")

if !isdefined(Core, :Compiler)
    include("docs/core.jl")
    Core.atdoc!(CoreDocs.docm)
end

include("multimedia.jl")
using .Multimedia

# Some type
include("some.jl")

include("dict.jl")
include("abstractset.jl")
include("set.jl")

# Strings
include("char.jl")
function array_new_memory(mem::Memory{UInt8}, newlen::Int)
    # add an optimization to array_new_memory for StringVector
    if (@assume_effects :total @ccall jl_genericmemory_owner(mem::Any,)::Any) isa String
        # If data is in a String, keep it that way.
        # When implemented, this could use jl_gc_expand_string(oldstr, newlen) as an optimization
        str = _string_n(newlen)
        return (@assume_effects :total !:consistent @ccall jl_string_to_genericmemory(str::Any,)::Memory{UInt8})
    else
        # TODO: when implemented, this should use a memory growing call
        return typeof(mem)(undef, newlen)
    end
end
include("strings/basic.jl")
include("strings/string.jl")
include("strings/substring.jl")
include("strings/cstring.jl")

include("osutils.jl")

# Core I/O
include("io.jl")
include("iobuffer.jl")

# strings & printing
include("intfuncs.jl")
include("strings/strings.jl")
include("regex.jl")
include("parse.jl")
include("shell.jl")
include("show.jl")
include("arrayshow.jl")
include("methodshow.jl")

# multidimensional arrays
include("cartesian.jl")
using .Cartesian
include("multidimensional.jl")

include("broadcast.jl")
using .Broadcast
using .Broadcast: broadcasted, broadcasted_kwsyntax, materialize, materialize!,
                  broadcast_preserving_zero_d, andand, oror

# missing values
include("missing.jl")

# version
include("version.jl")

# Concurrency (part 1)
include("linked_list.jl")
include("condition.jl")
include("threads.jl")
include("lock.jl")

# system & environment
include("sysinfo.jl")
include("libc.jl")
using .Libc: getpid, gethostname, time, memcpy, memset, memmove, memcmp

# These used to be in build_h.jl and are retained for backwards compatibility.
# NOTE: keep in sync with `libblastrampoline_jll.libblastrampoline`.
const libblas_name = "libblastrampoline" * (Sys.iswindows() ? "-5" : "")
const liblapack_name = libblas_name

# Concurrency (part 2)
# Note that `atomics.jl` here should be deprecated
Core.eval(Threads, :(include("atomics.jl")))
include("channels.jl")
include("partr.jl")
include("task.jl")
include("threads_overloads.jl")
include("weakkeydict.jl")

# ScopedValues
include("scopedvalues.jl")
using .ScopedValues

# Logging
include("logging.jl")
using .CoreLogging

include("env.jl")

# functions defined in Random
function rand end
function randn end

# I/O
include("libuv.jl")
include("asyncevent.jl")
include("iostream.jl")
include("stream.jl")
include("filesystem.jl")
using .Filesystem
include("cmd.jl")
include("process.jl")
include("terminfo.jl")
include("secretbuffer.jl")

# core math functions
include("floatfuncs.jl")
include("math.jl")
using .Math
const (√)=sqrt
const (∛)=cbrt
const (∜)=fourthroot

# now switch to a simple, race-y TLS, relative include for the rest of Base
delete_method(which(include, (Module, String)))
let SOURCE_PATH = ""
    global function include(mod::Module, path::String)
        prev = SOURCE_PATH::String
        path = normpath(joinpath(dirname(prev), path))
        Core.println(path)
        ccall(:jl_uv_flush, Nothing, (Ptr{Nothing},), Core.io_pointer(Core.stdout))
        push!(_included_files, (mod, abspath(path)))
        SOURCE_PATH = path
        result = Core.include(mod, path)
        SOURCE_PATH = prev
        return result
    end
end

# reduction along dims
include("reducedim.jl")  # macros in this file rely on string.jl
include("accumulate.jl")

include("permuteddimsarray.jl")
using .PermutedDimsArrays

# basic data structures
include("ordering.jl")
using .Order

# Combinatorics
include("sort.jl")
using .Sort

# BinaryPlatforms, used by Artifacts.  Needs `Sort`.
include("binaryplatforms.jl")

# Fast math
include("fastmath.jl")
using .FastMath

function deepcopy_internal end

# enums
include("Enums.jl")
using .Enums

# BigInts
include("gmp.jl")
using .GMP

# float printing: requires BigInt
include("ryu/Ryu.jl")
using .Ryu

# BigFloats
include("mpfr.jl")
using .MPFR

include("combinatorics.jl")

# irrational mathematical constants
include("irrationals.jl")
include("mathconstants.jl")
using .MathConstants: ℯ, π, pi

# metaprogramming
include("meta.jl")

# Stack frames and traces
include("stacktraces.jl")
using .StackTraces

# experimental API's
include("experimental.jl")

# utilities
include("deepcopy.jl")
include("download.jl")
include("summarysize.jl")
include("errorshow.jl")

include("initdefs.jl")
Filesystem.__postinit__()

# worker threads
include("threadcall.jl")

# code loading
include("uuid.jl")
include("pkgid.jl")
include("toml_parser.jl")
include("linking.jl")
include("loading.jl")

# misc useful functions & macros
include("timing.jl")
include("util.jl")
include("client.jl")
include("asyncmap.jl")

# deprecated functions
include("deprecated.jl")
#
# Some additional basic documentation
include("docs/basedocs.jl")

# Documentation -- should always be included last in sysimg.
include("docs/Docs.jl")
using .Docs
if isdefined(Core, :Compiler) && is_primary_base_module
    Docs.loaddocs(Core.Compiler.CoreDocs.DOCS)
end

# finally, now make `include` point to the full version
for m in methods(include)
    delete_method(m)
end

# This method is here only to be overwritten during the test suite to test
# various sysimg related invalidation scenarios.
a_method_to_overwrite_in_test() = inferencebarrier(1)

# These functions are duplicated in client.jl/include(::String) for
# nicer stacktraces. Modifications here have to be backported there
include(mod::Module, _path::AbstractString) = _include(identity, mod, _path)
include(mapexpr::Function, mod::Module, _path::AbstractString) = _include(mapexpr, mod, _path)

# External libraries vendored into Base
Core.println("JuliaSyntax/src/JuliaSyntax.jl")
include(@__MODULE__, string((length(Core.ARGS)>=2 ? Core.ARGS[2] : ""), "JuliaSyntax/src/JuliaSyntax.jl")) # include($BUILDROOT/base/JuliaSyntax/JuliaSyntax.jl)

end_base_include = time_ns()

const _sysimage_modules = PkgId[]
in_sysimage(pkgid::PkgId) = pkgid in _sysimage_modules

# Precompiles for Revise and other packages
# TODO: move these to contrib/generate_precompile.jl
# The problem is they don't work there
for match = _methods(+, (Int, Int), -1, get_world_counter())
    m = match.method
    delete!(push!(Set{Method}(), m), m)
    copy(Core.Compiler.retrieve_code_info(Core.Compiler.specialize_method(match), typemax(UInt)))

    empty!(Set())
    push!(push!(Set{Union{GlobalRef,Symbol}}(), :two), GlobalRef(Base, :two))
    (setindex!(Dict{String,Base.PkgId}(), Base.PkgId(Base), "file.jl"))["file.jl"]
    (setindex!(Dict{Symbol,Vector{Int}}(), [1], :two))[:two]
    (setindex!(Dict{Base.PkgId,String}(), "file.jl", Base.PkgId(Base)))[Base.PkgId(Base)]
    (setindex!(Dict{Union{GlobalRef,Symbol}, Vector{Int}}(), [1], :two))[:two]
    (setindex!(IdDict{Type, Union{Missing, Vector{Tuple{LineNumberNode, Expr}}}}(), missing, Int))[Int]
    Dict{Symbol, Union{Nothing, Bool, Symbol}}(:one => false)[:one]
    Dict(Base => [:(1+1)])[Base]
    Dict(:one => [1])[:one]
    Dict("abc" => Set())["abc"]
    pushfirst!([], sum)
    get(Base.pkgorigins, Base.PkgId(Base), nothing)
    sort!([1,2,3])
    unique!([1,2,3])
    cumsum([1,2,3])
    append!(Int[], BitSet())
    isempty(BitSet())
    delete!(BitSet([1,2]), 3)
    deleteat!(Int32[1,2,3], [1,3])
    deleteat!(Any[1,2,3], [1,3])
    Core.svec(1, 2) == Core.svec(3, 4)
    any(t->t[1].line > 1, [(LineNumberNode(2,:none), :(1+1))])

    # Code loading uses this
    sortperm(mtime.(readdir(".")), rev=true)
    # JLLWrappers uses these
    Dict{UUID,Set{String}}()[UUID("692b3bcd-3c85-4b1f-b108-f13ce0eb3210")] = Set{String}()
    get!(Set{String}, Dict{UUID,Set{String}}(), UUID("692b3bcd-3c85-4b1f-b108-f13ce0eb3210"))
    eachindex(IndexLinear(), Expr[])
    push!(Expr[], Expr(:return, false))
    vcat(String[], String[])
    k, v = (:hello => nothing)
    precompile(indexed_iterate, (Pair{Symbol, Union{Nothing, String}}, Int))
    precompile(indexed_iterate, (Pair{Symbol, Union{Nothing, String}}, Int, Int))
    # Preferences uses these
    precompile(get_preferences, (UUID,))
    precompile(record_compiletime_preference, (UUID, String))
    get(Dict{String,Any}(), "missing", nothing)
    delete!(Dict{String,Any}(), "missing")
    for (k, v) in Dict{String,Any}()
        println(k)
    end

    break   # only actually need to do this once
end

if is_primary_base_module

# Profiling helper
# triggers printing the report and (optionally) saving a heap snapshot after a SIGINFO/SIGUSR1 profile request
# Needs to be in Base because Profile is no longer loaded on boot
function profile_printing_listener(cond::Base.AsyncCondition)
    profile = nothing
    try
        while _trywait(cond)
            # this call to require is mostly legal, only because Profile has no dependencies and is usually in LOAD_PATH
            profile = @something(profile, require(PkgId(UUID("9abbd945-dff8-562f-b5e8-e1ebf5ef1b79"), "Profile")))::Module
            invokelatest(profile.peek_report[])
            if Base.get_bool_env("JULIA_PROFILE_PEEK_HEAP_SNAPSHOT", false) === true
                println(stderr, "Saving heap snapshot...")
                fname = invokelatest(profile.take_heap_snapshot)
                println(stderr, "Heap snapshot saved to `$(fname)`")
            end
        end
    catch ex
        if !isa(ex, InterruptException)
            @error "Profile printing listener crashed" exception=ex,catch_backtrace()
        end
    end
    nothing
end

function __init__()
    # Base library init
    global _atexit_hooks_finished = false
    Filesystem.__postinit__()
    reinit_stdio()
    Multimedia.reinit_displays() # since Multimedia.displays uses stdout as fallback
    # initialize loading
    init_depot_path()
    init_load_path()
    init_active_project()
    append!(empty!(_sysimage_modules), keys(loaded_modules))
    if haskey(ENV, "JULIA_MAX_NUM_PRECOMPILE_FILES")
        MAX_NUM_PRECOMPILE_FILES[] = parse(Int, ENV["JULIA_MAX_NUM_PRECOMPILE_FILES"])
    end
    # Profiling helper
    @static if !Sys.iswindows()
        # triggering a profile via signals is not implemented on windows
        cond = Base.AsyncCondition()
        Base.iolock_begin() # uv_unref needs lock
        Base.uv_unref(cond.handle)
<<<<<<< HEAD
        Base.iolock_end()
        PROFILE_PRINT_COND[] = cond
        ccall(:jl_set_peek_cond, Cvoid, (Ptr{Cvoid},), PROFILE_PRINT_COND[].handle)
        errormonitor(Threads.@spawn(profile_printing_listener()))
=======
        t = errormonitor(Threads.@spawn(profile_printing_listener(cond)))
        atexit() do
            # destroy this callback when exiting
            ccall(:jl_set_peek_cond, Cvoid, (Ptr{Cvoid},), C_NULL)
            # this will prompt any ongoing or pending event to flush also
            close(cond)
            # error-propagation is not needed, since the errormonitor will handle printing that better
            _wait(t)
        end
        finalizer(cond) do c
            # if something goes south, still make sure we aren't keeping a reference in C to this
            ccall(:jl_set_peek_cond, Cvoid, (Ptr{Cvoid},), C_NULL)
        end
        ccall(:jl_set_peek_cond, Cvoid, (Ptr{Cvoid},), cond.handle)
>>>>>>> 3aa943b2
    end
    _require_world_age[] = get_world_counter()
    # Prevent spawned Julia process from getting stuck waiting on Tracy to connect.
    delete!(ENV, "JULIA_WAIT_FOR_TRACY")
    if get_bool_env("JULIA_USE_FLISP_PARSER", false) === false
        JuliaSyntax.enable_in_core!()
    end
    nothing
end

# enable threads support
@eval PCRE PCRE_COMPILE_LOCK = Threads.SpinLock()

end

# Ensure this file is also tracked
@assert !isassigned(_included_files, 1)
_included_files[1] = (parentmodule(Base), abspath(@__FILE__))

end # baremodule Base<|MERGE_RESOLUTION|>--- conflicted
+++ resolved
@@ -636,12 +636,10 @@
         cond = Base.AsyncCondition()
         Base.iolock_begin() # uv_unref needs lock
         Base.uv_unref(cond.handle)
-<<<<<<< HEAD
         Base.iolock_end()
         PROFILE_PRINT_COND[] = cond
         ccall(:jl_set_peek_cond, Cvoid, (Ptr{Cvoid},), PROFILE_PRINT_COND[].handle)
         errormonitor(Threads.@spawn(profile_printing_listener()))
-=======
         t = errormonitor(Threads.@spawn(profile_printing_listener(cond)))
         atexit() do
             # destroy this callback when exiting
@@ -656,7 +654,6 @@
             ccall(:jl_set_peek_cond, Cvoid, (Ptr{Cvoid},), C_NULL)
         end
         ccall(:jl_set_peek_cond, Cvoid, (Ptr{Cvoid},), cond.handle)
->>>>>>> 3aa943b2
     end
     _require_world_age[] = get_world_counter()
     # Prevent spawned Julia process from getting stuck waiting on Tracy to connect.
