--- conflicted
+++ resolved
@@ -3,11 +3,7 @@
 PCRE_VER = 8.30
 GRISU_VER = 1.1.1
 DSFMT_VER = 2.1
-<<<<<<< HEAD
-OPENBLAS_VER = develop
-=======
 OPENBLAS_VER = v0.2.3
->>>>>>> 4fd07831
 LAPACK_VER = 3.4.1
 ARPACK_VER = 3.1.2
 FFTW_VER = 3.3.2
