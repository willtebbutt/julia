# This file is a part of Julia. License is MIT: https://julialang.org/license

mktempdir() do dir

    # Create test file
    filename = joinpath(dir, "file.txt")
    text = "123456"
    write(filename, text)

    # test filesystem truncate (shorten)
    file = Base.Filesystem.open(filename, Base.Filesystem.JL_O_RDWR)
    Base.Filesystem.truncate(file, 2)
    text = text[1:2]
    @test length(read(file)) == 2
    close(file)

    # test filesystem truncate (lengthen)
    file = Base.Filesystem.open(filename, Base.Filesystem.JL_O_RDWR)
    Base.Filesystem.truncate(file, 20)
    @test length(read(file)) == 20
    close(file)

    # test filesystem futime
    file = Base.Filesystem.open(filename, Base.Filesystem.JL_O_RDWR)
    Base.Filesystem.futime(file, 1.0, 2.0)
    @test Base.Filesystem.stat(file).mtime == 2.0
    close(file)

    # test filesystem readbytes!
    file = Base.Filesystem.open(filename, Base.Filesystem.JL_O_RDWR)
    res = ones(UInt8, 80)
    Base.Filesystem.readbytes!(file, res)
    @test res == UInt8[text..., (i > 20 for i in (length(text) + 1):length(res))...]
    close(file)

end

import Base.Filesystem: S_IRUSR, S_IRGRP, S_IROTH
@testset "types of permission mask constants" begin
    @test S_IRUSR & ~S_IRGRP == S_IRUSR
    @test typeof(S_IRUSR) == typeof(S_IRGRP) == typeof(S_IROTH)
end

@testset "Base.Filesystem docstrings" begin
<<<<<<< HEAD
  undoc = Docs.undocumented_names(Base.Filesystem)
  @test_broken isempty(undoc)
  @test undoc == [:File, :JL_O_APPEND, :JL_O_ASYNC, :JL_O_CLOEXEC, :JL_O_CREAT, :JL_O_DIRECT, :JL_O_DIRECTORY, :JL_O_DSYNC, :JL_O_EXCL, :JL_O_FSYNC, :JL_O_LARGEFILE, :JL_O_NDELAY, :JL_O_NOATIME, :JL_O_NOCTTY, :JL_O_NOFOLLOW, :JL_O_NONBLOCK, :JL_O_PATH, :JL_O_RANDOM, :JL_O_RDONLY, :JL_O_RDWR, :JL_O_RSYNC, :JL_O_SEQUENTIAL, :JL_O_SHORT_LIVED, :JL_O_SYNC, :JL_O_TEMPORARY, :JL_O_TMPFILE, :JL_O_TRUNC, :JL_O_WRONLY, :S_IRGRP, :S_IROTH, :S_IRUSR, :S_IRWXG, :S_IRWXO, :S_IRWXU, :S_IWGRP, :S_IWOTH, :S_IWUSR, :S_IXGRP, :S_IXOTH, :S_IXUSR, :cptree, :futime, :rename, :sendfile, :unlink]
=======
    undoc = Docs.undocumented_names(Base.Filesystem)
    @test_broken isempty(undoc)
    @test undoc == [:File, :Filesystem, :cptree, :futime, :sendfile, :unlink]
end

@testset "write return type" begin
    @test Base.return_types(write, (Base.Filesystem.File, UInt8)) == [Int]
>>>>>>> 8b146907
end<|MERGE_RESOLUTION|>--- conflicted
+++ resolved
@@ -42,11 +42,6 @@
 end
 
 @testset "Base.Filesystem docstrings" begin
-<<<<<<< HEAD
-  undoc = Docs.undocumented_names(Base.Filesystem)
-  @test_broken isempty(undoc)
-  @test undoc == [:File, :JL_O_APPEND, :JL_O_ASYNC, :JL_O_CLOEXEC, :JL_O_CREAT, :JL_O_DIRECT, :JL_O_DIRECTORY, :JL_O_DSYNC, :JL_O_EXCL, :JL_O_FSYNC, :JL_O_LARGEFILE, :JL_O_NDELAY, :JL_O_NOATIME, :JL_O_NOCTTY, :JL_O_NOFOLLOW, :JL_O_NONBLOCK, :JL_O_PATH, :JL_O_RANDOM, :JL_O_RDONLY, :JL_O_RDWR, :JL_O_RSYNC, :JL_O_SEQUENTIAL, :JL_O_SHORT_LIVED, :JL_O_SYNC, :JL_O_TEMPORARY, :JL_O_TMPFILE, :JL_O_TRUNC, :JL_O_WRONLY, :S_IRGRP, :S_IROTH, :S_IRUSR, :S_IRWXG, :S_IRWXO, :S_IRWXU, :S_IWGRP, :S_IWOTH, :S_IWUSR, :S_IXGRP, :S_IXOTH, :S_IXUSR, :cptree, :futime, :rename, :sendfile, :unlink]
-=======
     undoc = Docs.undocumented_names(Base.Filesystem)
     @test_broken isempty(undoc)
     @test undoc == [:File, :Filesystem, :cptree, :futime, :sendfile, :unlink]
@@ -54,5 +49,4 @@
 
 @testset "write return type" begin
     @test Base.return_types(write, (Base.Filesystem.File, UInt8)) == [Int]
->>>>>>> 8b146907
 end