--- conflicted
+++ resolved
@@ -480,11 +480,7 @@
     catch e
         e
     end
-<<<<<<< HEAD
-    @test err.line == 5
-=======
     @test err.line in (5, 7)
->>>>>>> 8b146907
 end
 
 # PR #17393
@@ -914,9 +910,6 @@
 macro err20000()
     return Expr(:error, "oops!")
 end
-<<<<<<< HEAD
-Filesystem
-=======
 
 @test Meta.lower(@__MODULE__, :(@err20000)) == Expr(:error, "oops!")
 
@@ -938,7 +931,6 @@
 # issue #21168
 @test_broken Meta.lower(Main, :(a.[1])) == Expr(:error, "invalid syntax \"a.[1]\"")
 @test_broken Meta.lower(Main, :(a.{1})) == Expr(:error, "invalid syntax \"a.{1}\"")
->>>>>>> 8b146907
 
 # Issue #21225
 let abstr = Meta.parse("abstract type X end")
